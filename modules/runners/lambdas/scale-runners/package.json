--- conflicted
+++ resolved
@@ -16,13 +16,7 @@
     "@types/jest": "^25.2.1",
     "@types/node": "^13.13.4",
     "@zeit/ncc": "^0.22.1",
-<<<<<<< HEAD
     "aws-sdk": "^2.671.0",
-    "body-parser": "^1.19.0",
-    "express": "^4.17.1",
-=======
-    "aws-sdk": "^2.645.0",
->>>>>>> f8d939dc
     "jest": "^25.4.0",
     "ts-jest": "^25.4.0",
     "ts-node-dev": "^1.0.0-pre.44",
